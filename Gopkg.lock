--- conflicted
+++ resolved
@@ -144,10 +144,7 @@
     "pkg/term",
     "pkg/term/windows",
   ]
-<<<<<<< HEAD
-=======
-  pruneopts = "UT"
->>>>>>> a773edc6
+  pruneopts = "UT"
   revision = "093424bec097cdf51154255226cf999d6824633b"
 
 [[projects]]
